--- conflicted
+++ resolved
@@ -1,4 +1,3 @@
-<<<<<<< HEAD
 [
   {
     "type": "waitTime",
@@ -170,6 +169,4 @@
     "type": "closeBrowser",
     "config": {}
   }
-]
-=======
->>>>>>> da0fca14
+]